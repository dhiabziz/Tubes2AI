--- conflicted
+++ resolved
@@ -37,11 +37,8 @@
   },
   {
    "cell_type": "code",
-<<<<<<< HEAD
    "execution_count": 1,
-=======
    "execution_count": 480,
->>>>>>> 5df28e0b
    "metadata": {
     "id": "jZJU5W_4LfHB"
    },
