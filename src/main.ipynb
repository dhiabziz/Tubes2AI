--- conflicted
+++ resolved
@@ -37,11 +37,7 @@
   },
   {
    "cell_type": "code",
-<<<<<<< HEAD
-   "execution_count": 2,
-=======
    "execution_count": 191,
->>>>>>> 0615d1b3
    "metadata": {
     "id": "jZJU5W_4LfHB"
    },
@@ -57,15 +53,11 @@
     "from sklearn.ensemble import RandomForestRegressor\n",
     "from sklearn.experimental import enable_iterative_imputer\n",
     "from sklearn.impute import IterativeImputer\n",
-<<<<<<< HEAD
     "from sklearn.manifold import TSNE\n",
     "from sklearn.decomposition import PCA\n",
-    "from sklearn.preprocessing import PowerTransformer, OneHotEncoder, StandardScaler, LabelEncoder, MinMaxScaler\n",
+    "from sklearn.preprocessing import PowerTransformer, OneHotEncoder, StandardScaler, LabelEncoder, MinMaxScaler, RobustScaler\n",
     "from tensorflow.keras.models import Model\n",
     "from tensorflow.keras.layers import Input, Dense\n",
-=======
-    "from sklearn.preprocessing import OneHotEncoder, StandardScaler, LabelEncoder, MinMaxScaler, RobustScaler\n",
->>>>>>> 0615d1b3
     "\n",
     "\n",
     "# Import other libraries if needed"
@@ -455,11 +447,7 @@
   },
   {
    "cell_type": "code",
-<<<<<<< HEAD
-   "execution_count": 10,
-=======
    "execution_count": 199,
->>>>>>> 0615d1b3
    "metadata": {
     "id": "4yWCUFFBLfHM"
    },
@@ -714,11 +702,7 @@
   },
   {
    "cell_type": "code",
-<<<<<<< HEAD
-   "execution_count": 14,
-=======
    "execution_count": 203,
->>>>>>> 0615d1b3
    "metadata": {
     "id": "UoXEV6wkLfHa"
    },
@@ -807,11 +791,7 @@
   },
   {
    "cell_type": "code",
-<<<<<<< HEAD
-   "execution_count": 15,
-=======
    "execution_count": 204,
->>>>>>> 0615d1b3
    "metadata": {
     "id": "WbxHt-5eKz_I"
    },
@@ -887,11 +867,7 @@
   },
   {
    "cell_type": "code",
-<<<<<<< HEAD
-   "execution_count": 16,
-=======
    "execution_count": null,
->>>>>>> 0615d1b3
    "metadata": {
     "id": "COef9EbCLfHb"
    },
